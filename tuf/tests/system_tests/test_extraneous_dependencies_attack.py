"""
<Program Name>
  test_extraneous_dependencies_attack.py

<Author>
  Zane Fisher

<Started>
  August 19, 2013

<Copyright>
  See LICENSE for licensing information.

<Purpose>
  Simulate an extraneous dependencies attack. The client attempts to download
  a file with one legitimate dependency, and one extraneous dependency.

Note: The interposition provided by 'tuf.interposition' is used to intercept
all calls made by urllib/urillib2 to certain hostnames specified in 
the interposition configuration file.  Look up interposition.py for more
information and illustration of a sample contents of the interposition 
configuration file.  Interposition was meant to make TUF integration with an
existing software updater an easy process.  This allows for more flexibility
to the existing software updater.  However, if you are planning to solely use
TUF there should be no need for interposition, all necessary calls will be
generated from within TUF.

Note: There is no difference between 'updates' and 'target' files.

"""

import os
import shutil
import urllib
import tempfile
<<<<<<< HEAD
import time

import tuf
import tuf.formats
import tuf.tests.system_tests.util_test_tools
import tuf.repo.keystore
import tuf.repo.signerlib as signerlib
import tuf.repo.signercli as signercli
from tuf.interposition import urllib_tuf

version = 1


class ExtraneousDependenciesAttackAlert(Exception):
=======
import util_test_tools

import tuf
from tuf.interposition import urllib_tuf



# Disable logging.
util_test_tools.disable_logging()



class ExtraneousDependencyAlert(Exception):
>>>>>>> 4a85d4bb
  pass



# Interprets the contents of the file it downloads as a list of dependent
# files from the same repository
def _download(url, filename, directory, tuf=False):
  destination = os.path.join(directory, filename)
  #print 'downloading to '+destination
  #print 'from '+url
  if tuf:
    urllib_tuf.urlretrieve(url, destination)
  else:
    urllib.urlretrieve(url, destination)

  #print 'DDDDDD '+util_test_tools.read_file_content(destination)
  if util_test_tools.read_file_content(destination) != '':
    required_files = util_test_tools.read_file_content(destination).split(',')
    for required_filename in required_files:
      #print 'requires '+required_filename
      required_file_url = os.path.dirname(url)+'/'+required_filename
      _download(required_file_url, required_filename, directory, tuf)



def test_extraneous_dependency_attack(TUF=False):
  """
  <Arguments>
    TUF:
      If set to 'False' all directories that start with 'tuf_' are ignored, 
      indicating that tuf is not implemented.

  <Purpose>
    Illustrate arbitrary package attack vulnerability.

  """

  ERROR_MSG = 'Extraneous Dependency Attack was Successful!\n'


  try:
    # Setup.
    root_repo, url, server_proc, keyids = util_test_tools.init_repo(tuf=TUF)
    reg_repo = os.path.join(root_repo, 'reg_repo')
    tuf_repo = os.path.join(root_repo, 'tuf_repo')
    downloads = os.path.join(root_repo, 'downloads')
    targets_dir = os.path.join(tuf_repo, 'targets')

    # Add files to 'repo' directory: {root_repo}
    good_dependency_filepath = util_test_tools.add_file_to_repository(reg_repo, '')
    good_dependency_basename = os.path.basename(good_dependency_filepath)

    bad_dependency_filepath = util_test_tools.add_file_to_repository(reg_repo, '')
    bad_dependency_basename = os.path.basename(bad_dependency_filepath)

    # The dependent file lists the good dependency
    dependent_filepath = util_test_tools.add_file_to_repository(reg_repo, good_dependency_basename)
    dependent_basename = os.path.basename(dependent_filepath)

    url_to_repo = url+'reg_repo/'+dependent_basename
    #downloaded_file = os.path.join(downloads, dependent_basename)
    modified_dependency_list = good_dependency_basename+','+bad_dependency_basename

    if TUF:
      # Update TUF metadata before attacker modifies anything.
      util_test_tools.tuf_refresh_repo(root_repo, keyids)

      # Modify the url.  Remember that the interposition will intercept 
      # urls that have 'localhost:9999' hostname, which was specified in
      # the json interposition configuration file.  Look for 'hostname'
      # in 'util_test_tools.py'. Further, the 'file_basename' is the target
      # path relative to 'targets_dir'. 
      url_to_repo = 'http://localhost:9999/'+dependent_basename

      # Attacker adds the dependency in the targets repository.
      target = os.path.join(targets_dir, dependent_basename)
      util_test_tools.modify_file_at_repository(target, modified_dependency_list)

    # Attacker adds the dependency in the regular repository.
    util_test_tools.modify_file_at_repository(dependent_filepath, modified_dependency_list)

    # End of Setup.


    try:
      # Client downloads (tries to download) the file.
      _download(url=url_to_repo, filename=dependent_basename, directory=downloads, tuf=TUF)

    except tuf.DownloadError:
      # If tuf.DownloadError is raised, this means that TUF has prevented
      # the download of an unrecognized file.  Enable the logging to see,
      # what actually happened.
      pass

    else:
      # Check if the legitimate dependency was downloaded
      if not(os.path.exists(os.path.join(downloads, good_dependency_basename))):
        raise tuf.DownloadError

      # Check if the extraneous dependency was downloaded
      if os.path.exists(os.path.join(downloads, bad_dependency_basename)):
        raise ExtraneousDependencyAlert(ERROR_MSG)


  finally:
    util_test_tools.cleanup(root_repo, server_proc)



print 'Attempting extraneous dependency attack without TUF:'
try:
  test_extraneous_dependency_attack(TUF=False)
  
except ExtraneousDependencyAlert, error:
  print error



print 'Attempting extraneous dependency attack with TUF:'
try:
  test_extraneous_dependency_attack(TUF=True)

except ExtraneousDependencyAlert, error:
  print error<|MERGE_RESOLUTION|>--- conflicted
+++ resolved
@@ -12,91 +12,70 @@
   See LICENSE for licensing information.
 
 <Purpose>
-  Simulate an extraneous dependencies attack. The client attempts to download
-  a file with one legitimate dependency, and one extraneous dependency.
+  Simulate an extraneous dependencies attack.  The client attempts to download
+  a file, which lists all the target dependencies, with one legitimate
+  dependency, and one extraneous dependency.  A client should not download a
+  target dependency even if it is found on the repository.  Valid targets are
+  listed and verified by TUF metadata, such as 'targets.txt'.
 
-Note: The interposition provided by 'tuf.interposition' is used to intercept
-all calls made by urllib/urillib2 to certain hostnames specified in 
-the interposition configuration file.  Look up interposition.py for more
-information and illustration of a sample contents of the interposition 
-configuration file.  Interposition was meant to make TUF integration with an
-existing software updater an easy process.  This allows for more flexibility
-to the existing software updater.  However, if you are planning to solely use
-TUF there should be no need for interposition, all necessary calls will be
-generated from within TUF.
+  Target dependencies listed in the file are comma-separated.
 
-Note: There is no difference between 'updates' and 'target' files.
+  Note: The interposition provided by 'tuf.interposition' is used to intercept
+  all calls made by urllib/urillib2 to certain hostnames specified in 
+  the interposition configuration file.  Look up interposition.py for more
+  information and illustration of a sample contents of the interposition 
+  configuration file.  Interposition was meant to make TUF integration with an
+  existing software updater an easy process.  This allows for more flexibility
+  to the existing software updater.  However, if you are planning to solely use
+  TUF there should be no need for interposition, all necessary calls will be
+  generated from within TUF.
+
+  There is no difference between 'updates' and 'target' files.
 
 """
+
 
 import os
 import shutil
 import urllib
 import tempfile
-<<<<<<< HEAD
-import time
 
 import tuf
-import tuf.formats
-import tuf.tests.system_tests.util_test_tools
-import tuf.repo.keystore
-import tuf.repo.signerlib as signerlib
-import tuf.repo.signercli as signercli
-from tuf.interposition import urllib_tuf
-
-version = 1
-
-
-class ExtraneousDependenciesAttackAlert(Exception):
-=======
+import tuf.interposition 
 import util_test_tools
-
-import tuf
-from tuf.interposition import urllib_tuf
-
-
-
-# Disable logging.
-util_test_tools.disable_logging()
-
 
 
 class ExtraneousDependencyAlert(Exception):
->>>>>>> 4a85d4bb
   pass
 
 
 
-# Interprets the contents of the file it downloads as a list of dependent
-# files from the same repository
-def _download(url, filename, directory, tuf=False):
+# Interpret the contents of the file it downloads as a list of dependent
+# files from the same repository.
+def _download(url, filename, directory, TUF=False):
   destination = os.path.join(directory, filename)
-  #print 'downloading to '+destination
-  #print 'from '+url
-  if tuf:
-    urllib_tuf.urlretrieve(url, destination)
+  if TUF:
+    tuf.interposition.urllib_tuf.urlretrieve(url, destination)
   else:
     urllib.urlretrieve(url, destination)
 
-  #print 'DDDDDD '+util_test_tools.read_file_content(destination)
   if util_test_tools.read_file_content(destination) != '':
     required_files = util_test_tools.read_file_content(destination).split(',')
     for required_filename in required_files:
-      #print 'requires '+required_filename
-      required_file_url = os.path.dirname(url)+'/'+required_filename
-      _download(required_file_url, required_filename, directory, tuf)
+      required_file_url = os.path.dirname(url)+os.sep+required_filename
+      _download(required_file_url, required_filename, directory, TUF)
 
 
 
 def test_extraneous_dependency_attack(TUF=False):
   """
+  <Purpose>
+    Illustrate arbitrary package attack vulnerability.
+
   <Arguments>
     TUF:
       If set to 'False' all directories that start with 'tuf_' are ignored, 
       indicating that tuf is not implemented.
-
-  <Purpose>
-    Illustrate arbitrary package attack vulnerability.
 
   """
 
@@ -111,20 +90,21 @@
     downloads = os.path.join(root_repo, 'downloads')
     targets_dir = os.path.join(tuf_repo, 'targets')
 
-    # Add files to 'repo' directory: {root_repo}
+    # Add files to 'repo' directory: {root_repo}.
     good_dependency_filepath = util_test_tools.add_file_to_repository(reg_repo, '')
     good_dependency_basename = os.path.basename(good_dependency_filepath)
 
     bad_dependency_filepath = util_test_tools.add_file_to_repository(reg_repo, '')
     bad_dependency_basename = os.path.basename(bad_dependency_filepath)
 
-    # The dependent file lists the good dependency
-    dependent_filepath = util_test_tools.add_file_to_repository(reg_repo, good_dependency_basename)
+    # The dependent file lists the good dependency.
+    dependent_filepath = util_test_tools.add_file_to_repository(reg_repo,
+                                                      good_dependency_basename)
     dependent_basename = os.path.basename(dependent_filepath)
 
     url_to_repo = url+'reg_repo/'+dependent_basename
-    #downloaded_file = os.path.join(downloads, dependent_basename)
-    modified_dependency_list = good_dependency_basename+','+bad_dependency_basename
+    modified_dependency_list = good_dependency_basename+','+\
+      bad_dependency_basename
 
     if TUF:
       # Update TUF metadata before attacker modifies anything.
@@ -139,17 +119,20 @@
 
       # Attacker adds the dependency in the targets repository.
       target = os.path.join(targets_dir, dependent_basename)
-      util_test_tools.modify_file_at_repository(target, modified_dependency_list)
+      util_test_tools.modify_file_at_repository(target,
+                                                modified_dependency_list)
 
     # Attacker adds the dependency in the regular repository.
-    util_test_tools.modify_file_at_repository(dependent_filepath, modified_dependency_list)
+    util_test_tools.modify_file_at_repository(dependent_filepath,
+                                              modified_dependency_list)
 
     # End of Setup.
 
 
     try:
       # Client downloads (tries to download) the file.
-      _download(url=url_to_repo, filename=dependent_basename, directory=downloads, tuf=TUF)
+      _download(url=url_to_repo, filename=dependent_basename,
+                directory=downloads, TUF=TUF)
 
     except tuf.DownloadError:
       # If tuf.DownloadError is raised, this means that TUF has prevented
@@ -158,15 +141,14 @@
       pass
 
     else:
-      # Check if the legitimate dependency was downloaded
+      # Check if the legitimate dependency was downloaded.
       if not(os.path.exists(os.path.join(downloads, good_dependency_basename))):
         raise tuf.DownloadError
 
-      # Check if the extraneous dependency was downloaded
+      # Check if the extraneous dependency was downloaded.
       if os.path.exists(os.path.join(downloads, bad_dependency_basename)):
         raise ExtraneousDependencyAlert(ERROR_MSG)
-
-
+  
   finally:
     util_test_tools.cleanup(root_repo, server_proc)
 
