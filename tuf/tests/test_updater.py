--- conflicted
+++ resolved
@@ -43,20 +43,17 @@
 import logging
 import unittest
 
-<<<<<<< HEAD
+
+import tuf
+import tuf.client.updater as updater
 import tuf.conf
-=======
-
-import tuf
 import tuf.log
->>>>>>> e7018bf9
-import tuf.util
 import tuf.formats
 import tuf.repo.keystore as keystore
 import tuf.repo.signerlib as signerlib
-import tuf.client.updater as updater
 import tuf.tests.repository_setup as setup
 import tuf.tests.unittest_toolbox as unittest_toolbox
+import tuf.util
 
 logger = logging.getLogger('tuf.test_updater')
 
